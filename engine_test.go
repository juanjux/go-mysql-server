--- conflicted
+++ resolved
@@ -1231,17 +1231,16 @@
 		[]sql.Row{{nil}},
 	},
 	{
-<<<<<<< HEAD
 		`SELECT ARRAY_LENGTH(null)`,
 		[]sql.Row{{nil}},
 	},
 	{
 		`SELECT ARRAY_LENGTH("foo")`,
 		[]sql.Row{{nil}},
-=======
+  },
+  {
 		`SELECT * FROM mytable WHERE NULL AND i = 3`,
 		[]sql.Row{},
->>>>>>> d9b20c8d
 	},
 }
 
